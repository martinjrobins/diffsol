[workspace]
members = ["diffsol", "examples/*"]
default-members = ["diffsol"]
exclude = ["book"]
resolver = "2"

[workspace.package]
edition = "2021"
license = "MIT"
readme = "diffsol/README.md"
authors = ["Martin Robinson <martinjrobins@gmail.com>"]
repository = "https://github.com/martinjrobins/diffsol"

[workspace.dependencies]
<<<<<<< HEAD
nalgebra = "0.33.2"
faer = "0.21.9"
=======
nalgebra = "0.34.0"
faer = "0.22.6"
>>>>>>> 4352c83f
cudarc = { version = "0.16.4", default-features = false }

plotly = { version = "0.12.1" }
argmin = { version = "0.10.0" }
argmin-math = { version = "0.4" }
argmin-observer-slog = { version = "0.1.0" }
ort = "=2.0.0-rc.9"
ort-sys = { version = "=2.0.0-rc.9", default-features = false }

[profile.profiling]
inherits = "release"
debug = true<|MERGE_RESOLUTION|>--- conflicted
+++ resolved
@@ -12,13 +12,8 @@
 repository = "https://github.com/martinjrobins/diffsol"
 
 [workspace.dependencies]
-<<<<<<< HEAD
-nalgebra = "0.33.2"
+nalgebra = "0.34.0"
 faer = "0.21.9"
-=======
-nalgebra = "0.34.0"
-faer = "0.22.6"
->>>>>>> 4352c83f
 cudarc = { version = "0.16.4", default-features = false }
 
 plotly = { version = "0.12.1" }
