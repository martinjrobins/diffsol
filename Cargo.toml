[workspace]
members = ["diffsol", "examples/*"]
default-members = ["diffsol"]
exclude = ["book"]
resolver = "2"

[workspace.package]
edition = "2021"
license = "MIT"
readme = "diffsol/README.md"
authors = ["Martin Robinson <martinjrobins@gmail.com>"]
repository = "https://github.com/martinjrobins/diffsol"

[workspace.dependencies]
<<<<<<< HEAD
nalgebra = "0.34.0"
faer = "0.21.9"
=======
nalgebra = "0.34.1"
faer = { version = "0.23.2", default-features = false, features = [
    "std",
    "sparse-linalg",
    "rand",
    "npy",
] }
>>>>>>> 917496d2
cudarc = { version = "0.16.4", default-features = false }

plotly = { version = "0.13.5" }
argmin = { version = "0.11.0" }
argmin-math = { version = "0.5.1" }
argmin-observer-slog = { version = "0.2.0" }
ort = "=2.0.0-rc.9"
ort-sys = { version = "=2.0.0-rc.9", default-features = false }

[profile.profiling]
inherits = "release"
debug = true<|MERGE_RESOLUTION|>--- conflicted
+++ resolved
@@ -12,10 +12,6 @@
 repository = "https://github.com/martinjrobins/diffsol"
 
 [workspace.dependencies]
-<<<<<<< HEAD
-nalgebra = "0.34.0"
-faer = "0.21.9"
-=======
 nalgebra = "0.34.1"
 faer = { version = "0.23.2", default-features = false, features = [
     "std",
@@ -23,7 +19,6 @@
     "rand",
     "npy",
 ] }
->>>>>>> 917496d2
 cudarc = { version = "0.16.4", default-features = false }
 
 plotly = { version = "0.13.5" }
