use nalgebra::ComplexField;
<<<<<<< HEAD
=======
use num_traits::{One, Pow, Zero};
use std::rc::Rc;
>>>>>>> 206412f3

use crate::{
    error::DiffsolError, matrix::default_solver::DefaultSolver, ode_solver_error, scalar::Scalar, DefaultDenseMatrix, DenseMatrix, Matrix, MatrixCommon, NonLinearOp, OdeEquations, OdeSolverProblem, OdeSolverState, Op, VectorViewMut, error::OdeSolverError
};

#[derive(Debug, PartialEq)]
pub enum OdeSolverStopReason<T: Scalar> {
    InternalTimestep,
    RootFound(T),
    TstopReached,
}

/// Trait for ODE solver methods. This is the main user interface for the ODE solvers.
///
/// The solver is responsible for stepping the solution (given in the `OdeSolverState`), and interpolating the solution at a given time.
/// However, the solver does not own the state, so the user is responsible for creating and managing the state. If the user
/// wants to change the state, they should call `set_problem` again.
///
/// # Example
///
/// ```
/// use diffsol::{ OdeSolverMethod, OdeSolverProblem, OdeSolverState, OdeEquations, DefaultSolver };
///
/// fn solve_ode<Eqn>(solver: &mut impl OdeSolverMethod<Eqn>, problem: &OdeSolverProblem<Eqn>, t: Eqn::T) -> Eqn::V
/// where
///    Eqn: OdeEquations,
///    Eqn::M: DefaultSolver,
/// {
///     let state = OdeSolverState::new(problem, solver).unwrap();
///     solver.set_problem(state, problem);
///     while solver.state().unwrap().t <= t {
///         solver.step().unwrap();
///     }
///     solver.interpolate(t).unwrap()
/// }
/// ```
pub trait OdeSolverMethod<Eqn: OdeEquations> {
    type State: OdeSolverState<Eqn::V>;

    /// Get the current problem if it has been set
    fn problem(&self) -> Option<&OdeSolverProblem<Eqn>>;

    /// Set the problem to solve, this performs any initialisation required by the solver. Call this before calling `step` or `solve`.
    /// The solver takes ownership of the initial state given by `state`, this is assumed to be consistent with any algebraic constraints,
    /// and the time step `h` is assumed to be set appropriately for the problem
    fn set_problem(&mut self, state: Self::State, problem: &OdeSolverProblem<Eqn>) -> Result<(), DiffsolError>;

    /// Take a checkpoint of the current state of the solver, returning it to the user. This is useful if you want to use this
    /// state in another solver or problem but want to keep this solver active. If you don't need to use this solver again, you can use `take_state` instead.
    /// Note that this will force a reinitialisation of the internal Jacobian for the solver, if it has one.
    fn checkpoint(&mut self) -> Result<Self::State, DiffsolError>;

    /// Take the current state of the solver, if it exists, returning it to the user. This is useful if you want to use this
    /// state in another solver or problem. Note that this will unset the current problem and solver state, so you will need to call
    /// `set_problem` again before calling `step` or `solve`.
    fn take_state(&mut self) -> Option<Self::State>;

    /// Get the current state of the solver, if it exists
    fn state(&self) -> Option<&Self::State>;

    /// Get a mutable reference to the current state of the solver, if it exists
    /// Note that calling this will cause the next call to `step` to perform some reinitialisation to take into
    /// account the mutated state, this could be expensive for multi-step methods.
    fn state_mut(&mut self) -> Option<&mut Self::State>;

    /// Step the solution forward by one step, altering the internal state of the solver.
    /// The return value is a `Result` containing the reason for stopping the solver, possible reasons are:
    /// - `InternalTimestep`: The solver has taken a step forward in time, the internal state of the solver is at time self.state().t
    /// - `RootFound(t_root)`: The solver has found a root at time `t_root`. Note that the internal state of the solver is at the internal time step `self.state().t`, *not* at time `t_root`.
    /// - `TstopReached`: The solver has reached the stop time set by [Self::set_stop_time], the internal state of the solver is at time `tstop`, which is the same as `self.state().t`
    fn step(&mut self) -> Result<OdeSolverStopReason<Eqn::T>, DiffsolError>;

    /// Set a stop time for the solver. The solver will stop when the internal time reaches this time.
    /// Once it stops, the stop time is unset. If `tstop` is at or before the current internal time, an error is returned.
    fn set_stop_time(&mut self, tstop: Eqn::T) -> Result<(), DiffsolError>;

    /// Interpolate the solution at a given time. This time should be between the current time and the last solver time step
    fn interpolate(&self, t: Eqn::T) -> Result<Eqn::V, DiffsolError>;

    /// Interpolate the sensitivity vectors at a given time. This time should be between the current time and the last solver time step
    fn interpolate_sens(&self, t: Eqn::T) -> Result<Vec<Eqn::V>, DiffsolError>;

    /// Get the current order of accuracy of the solver (e.g. explict euler method is first-order)
    fn order(&self) -> usize;

    /// Reinitialise the solver state and solve the problem up to time `final_time`
    /// Returns a Vec of solution values at timepoints chosen by the solver.
    /// After the solver has finished, the internal state of the solver is at time `final_time`.
    #[allow(clippy::type_complexity)]
    fn solve(
        &mut self,
        problem: &OdeSolverProblem<Eqn>,
        final_time: Eqn::T,
    ) -> Result<(<Eqn::V as DefaultDenseMatrix>::M, Vec<Eqn::T>), DiffsolError>
    where
        Eqn::M: DefaultSolver,
        Eqn::V: DefaultDenseMatrix,
        Self: Sized,
    {
        let state = OdeSolverState::new(problem, self)?;
        self.set_problem(state, problem);
        let mut ret_t = vec![self.state().unwrap().t()];
        let nstates = problem.eqn.rhs().nstates();
        let ntimes_guess = std::cmp::max(
            10,
            ((final_time - self.state().unwrap().t()).abs() / self.state().unwrap().h())
                .into()
                .ceil() as usize,
        );
        let mut ret_y = <<Eqn::V as DefaultDenseMatrix>::M as Matrix>::zeros(nstates, ntimes_guess);
        {
            let mut y_i = ret_y.column_mut(0);
            match problem.eqn.out() {
                Some(out) => {
                    y_i.copy_from(&out.call(self.state().unwrap().y(), self.state().unwrap().t()))
                }
                None => y_i.copy_from(&self.state().unwrap().y()),
            }
        }
        self.set_stop_time(final_time)?;
        while self.step()? != OdeSolverStopReason::TstopReached {
            ret_t.push(self.state().unwrap().t());
            let mut y_i = {
                let max_i = ret_y.ncols();
                let curr_i = ret_t.len() - 1;
                if curr_i >= max_i {
                    ret_y = <<Eqn::V as DefaultDenseMatrix>::M as Matrix>::zeros(nstates, max_i * 2);
                }
                ret_y.column_mut(curr_i)
            };
            match problem.eqn.out() {
                Some(out) => {
                    y_i.copy_from(&out.call(self.state().unwrap().y(), self.state().unwrap().t()))
                }
                None => y_i.copy_from(&self.state().unwrap().y()),
            }
        }

        // store the final step
        ret_t.push(self.state().unwrap().t());
        {
            let mut y_i = {
                let max_i = ret_y.ncols();
                let curr_i = ret_t.len() - 1;
                if curr_i >= max_i {
                    ret_y = <<Eqn::V as DefaultDenseMatrix>::M as Matrix>::zeros(nstates, max_i + 1);
                }
                ret_y.column_mut(curr_i)
            };
            match problem.eqn.out() {
                Some(out) => {
                    y_i.copy_from(&out.call(self.state().unwrap().y(), self.state().unwrap().t()))
                }
                None => y_i.copy_from(&self.state().unwrap().y()),
            }
        }
        Ok((ret_y, ret_t))
    }

    /// Reinitialise the solver state and solve the problem up to time `t_eval[t_eval.len()-1]`
    /// Returns a Vec of solution values at timepoints given by `t_eval`.
    /// After the solver has finished, the internal state of the solver is at time `t_eval[t_eval.len()-1]`.
    fn solve_dense(
        &mut self,
        problem: &OdeSolverProblem<Eqn>,
        t_eval: &[Eqn::T],
    ) -> Result<<Eqn::V as DefaultDenseMatrix>::M, DiffsolError>
    where
        Eqn::M: DefaultSolver,
        Eqn::V: DefaultDenseMatrix,
        Self: Sized,
    {
        let state = OdeSolverState::new(problem, self)?;
        self.set_problem(state, problem);
        let nstates = problem.eqn.rhs().nstates();
        let mut ret = <<Eqn::V as DefaultDenseMatrix>::M as Matrix>::zeros(nstates, t_eval.len());

        // check t_eval is increasing and all values are greater than or equal to the current time
        let t0 = self.state().unwrap().t();
        if t_eval.windows(2).any(|w| w[0] > w[1] || w[0] < t0) {
            return Err(ode_solver_error!(InvalidTEval));
        }

        // do loop
        self.set_stop_time(t_eval[t_eval.len() - 1])?;
        let mut step_reason = OdeSolverStopReason::InternalTimestep;
        for (i, t) in t_eval.iter().take(t_eval.len() - 1).enumerate() {
            while self.state().unwrap().t() < *t {
                step_reason = self.step()?;
            }
            let y = self.interpolate(*t)?;
            let mut y_out = ret.column_mut(i);
            match problem.eqn.out() {
                Some(out) => y_out.copy_from(&out.call(&y, *t)),
                None => y_out.copy_from(&y),
            }
        }

        // do final step
        while step_reason != OdeSolverStopReason::TstopReached {
            step_reason = self.step()?;
        }
        {
            let mut y_out = ret.column_mut(t_eval.len() - 1);
            match problem.eqn.out() {
                Some(out) => {
                    y_out.copy_from(&out.call(self.state().unwrap().y(), self.state().unwrap().t()))
                }
                None => y_out.copy_from(self.state().unwrap().y()),
            }
        }
        Ok(ret)
    }
<<<<<<< HEAD
=======
}

/// State for the ODE solver, containing:
/// - the current solution `y`
/// - the derivative of the solution wrt time `dy`
/// - the current time `t`
/// - the current step size `h`,
/// - the sensitivity vectors `s`
/// - the derivative of the sensitivity vectors wrt time `ds`
///
#[derive(Clone)]
pub struct OdeSolverState<V: Vector> {
    pub y: V,
    pub dy: V,
    pub s: Vec<V>,
    pub ds: Vec<V>,
    pub t: V::T,
    pub h: V::T,
}

impl<V: Vector> OdeSolverState<V> {
    /// Create a new solver state from an ODE problem.
    /// This function will make the state consistent with any algebraic constraints using a default nonlinear solver.
    /// It will also set the initial step size based on the given solver.
    /// If you want to create a state without this default initialisation, use [Self::new_without_initialise] instead.
    /// You can then use [Self::set_consistent] and [Self::set_step_size] to set the state up if you need to.
    pub fn new<Eqn, S>(
        ode_problem: &OdeSolverProblem<Eqn>,
        solver: &S,
    ) -> Result<Self, DiffsolError>
    where
        Eqn: OdeEquations<T = V::T, V = V>,
        Eqn::M: DefaultSolver,
        S: OdeSolverMethod<Eqn>,
    {
        let mut ret = Self::new_without_initialise(ode_problem);
        let mut root_solver =
            NewtonNonlinearSolver::new(<Eqn::M as DefaultSolver>::default_solver());
        ret.set_consistent(ode_problem, &mut root_solver)?;
        let mut root_solver_sens =
            NewtonNonlinearSolver::new(<Eqn::M as DefaultSolver>::default_solver());
        ret.set_consistent_sens(ode_problem, &mut root_solver_sens)?;
        ret.set_step_size(ode_problem, solver.order());
        Ok(ret)
    }

    /// Create a new solver state from an ODE problem, without any initialisation apart from setting the initial time state vector y,
    /// and if applicable the sensitivity vectors s.
    /// This is useful if you want to set up the state yourself, or if you want to use a different nonlinear solver to make the state consistent,
    /// or if you want to set the step size yourself or based on the exact order of the solver.
    pub fn new_without_initialise<Eqn>(ode_problem: &OdeSolverProblem<Eqn>) -> Self
    where
        Eqn: OdeEquations<T = V::T, V = V>,
    {
        let t = ode_problem.t0;
        let h = ode_problem.h0;
        let y = ode_problem.eqn.init().call(t);
        let dy = V::zeros(y.len());
        let nparams = ode_problem.eqn.rhs().nparams();
        let (s, ds) = if ode_problem.eqn_sens.is_none() {
            (vec![], vec![])
        } else {
            let eqn_sens = ode_problem.eqn_sens.as_ref().unwrap();
            eqn_sens.init().update_state(t);
            let mut s = Vec::with_capacity(nparams);
            let mut ds = Vec::with_capacity(nparams);
            for i in 0..nparams {
                eqn_sens.init().set_param_index(i);
                let si = eqn_sens.init().call(t);
                let dsi = V::zeros(y.len());
                s.push(si);
                ds.push(dsi);
            }
            (s, ds)
        };
        Self { y, t, h, dy, s, ds }
    }

    /// Calculate a consistent state and time derivative of the state, based on the equations of the problem.
    pub fn set_consistent<Eqn, S>(
        &mut self,
        ode_problem: &OdeSolverProblem<Eqn>,
        root_solver: &mut S,
    ) -> Result<(), DiffsolError>
    where
        Eqn: OdeEquations<T = V::T, V = V>,
        S: NonLinearSolver<InitOp<Eqn>> + ?Sized,
    {
        ode_problem
            .eqn
            .rhs()
            .call_inplace(&self.y, self.t, &mut self.dy);
        if ode_problem.eqn.mass().is_none() {
            return Ok(());
        }
        let f = Rc::new(InitOp::new(&ode_problem.eqn, ode_problem.t0, &self.y));
        let rtol = ode_problem.rtol;
        let atol = ode_problem.atol.clone();
        let init_problem = SolverProblem::new(f.clone(), atol, rtol);
        root_solver.set_problem(&init_problem);
        let mut y = self.dy.clone();
        y.copy_from_indices(&self.y, &init_problem.f.algebraic_indices);
        let yerr = y.clone();
        root_solver.solve_in_place(&mut y, self.t, &yerr)?;
        f.scatter_soln(&y, &mut self.y, &mut self.dy);
        Ok(())
    }

    /// Calculate the initial sensitivity vectors and their time derivatives, based on the equations of the problem.
    /// Note that this function assumes that the state is already consistent with the algebraic constraints
    /// (either via [Self::set_consistent] or by setting the state up manually).
    pub fn set_consistent_sens<Eqn, S>(
        &mut self,
        ode_problem: &OdeSolverProblem<Eqn>,
        root_solver: &mut S,
    ) -> Result<(), DiffsolError>
    where
        Eqn: OdeEquations<T = V::T, V = V>,
        S: NonLinearSolver<InitOp<SensEquations<Eqn>>> + ?Sized,
    {
        if ode_problem.eqn_sens.is_none() {
            return Ok(());
        }

        let eqn_sens = ode_problem.eqn_sens.as_ref().unwrap();
        eqn_sens.rhs().update_state(&self.y, &self.dy, self.t);
        for i in 0..ode_problem.eqn.rhs().nparams() {
            eqn_sens.init().set_param_index(i);
            eqn_sens.rhs().set_param_index(i);
            eqn_sens
                .rhs()
                .call_inplace(&self.s[i], self.t, &mut self.ds[i]);
        }

        if ode_problem.eqn.mass().is_none() {
            return Ok(());
        }

        for i in 0..ode_problem.eqn.rhs().nparams() {
            eqn_sens.init().set_param_index(i);
            eqn_sens.rhs().set_param_index(i);
            let f = Rc::new(InitOp::new(eqn_sens, ode_problem.t0, &self.s[i]));
            root_solver.set_problem(&SolverProblem::new(
                f.clone(),
                ode_problem.atol.clone(),
                ode_problem.rtol,
            ));

            let mut y = self.ds[i].clone();
            y.copy_from_indices(&self.y, &f.algebraic_indices);
            let yerr = y.clone();
            root_solver.solve_in_place(&mut y, self.t, &yerr)?;
            f.scatter_soln(&y, &mut self.s[i], &mut self.ds[i]);
        }
        Ok(())
    }

    /// compute size of first step based on alg in Hairer, Norsett, Wanner
    /// Solving Ordinary Differential Equations I, Nonstiff Problems
    /// Section II.4.2
    /// Note: this assumes that the state is already consistent with the algebraic constraints
    /// and y and dy are already set appropriately
    pub fn set_step_size<Eqn>(&mut self, ode_problem: &OdeSolverProblem<Eqn>, solver_order: usize)
    where
        Eqn: OdeEquations<T = V::T, V = V>,
    {
        let y0 = &self.y;
        let t0 = self.t;
        let f0 = &self.dy;

        let rtol = ode_problem.rtol;
        let atol = ode_problem.atol.as_ref();

        let d0 = y0.squared_norm(y0, atol, rtol).sqrt();
        let d1 = f0.squared_norm(y0, atol, rtol).sqrt();

        let h0 = if d0 < Eqn::T::from(1e-5) || d1 < Eqn::T::from(1e-5) {
            Eqn::T::from(1e-6)
        } else {
            Eqn::T::from(0.01) * (d0 / d1)
        };

        // make sure we preserve the sign of h0
        let is_neg_h = ode_problem.h0 < Eqn::T::zero();

        let f1 = if is_neg_h {
            let y1 = f0.clone() * scale(-h0) + y0;
            let t1 = t0 - h0;
            ode_problem.eqn.rhs().call(&y1, t1)
        } else {
            let y1 = f0.clone() * scale(h0) + y0;
            let t1 = t0 + h0;
            ode_problem.eqn.rhs().call(&y1, t1)
        };

        let df = f1 - f0;
        let d2 = df.squared_norm(y0, atol, rtol).sqrt() / h0.abs();

        let mut max_d = d2;
        if max_d < d1 {
            max_d = d1;
        }
        let h1 = if max_d < Eqn::T::from(1e-15) {
            let h1 = h0 * Eqn::T::from(1e-3);
            if h1 < Eqn::T::from(1e-6) {
                Eqn::T::from(1e-6)
            } else {
                h1
            }
        } else {
            (Eqn::T::from(0.01) / max_d)
                .pow(Eqn::T::one() / Eqn::T::from(1.0 + solver_order as f64))
        };

        self.h = Eqn::T::from(100.0) * h0;
        if self.h > h1 {
            self.h = h1;
        }

        if is_neg_h {
            self.h = -self.h;
        }
    }
>>>>>>> 206412f3
}<|MERGE_RESOLUTION|>--- conflicted
+++ resolved
@@ -1,9 +1,4 @@
 use nalgebra::ComplexField;
-<<<<<<< HEAD
-=======
-use num_traits::{One, Pow, Zero};
-use std::rc::Rc;
->>>>>>> 206412f3
 
 use crate::{
     error::DiffsolError, matrix::default_solver::DefaultSolver, ode_solver_error, scalar::Scalar, DefaultDenseMatrix, DenseMatrix, Matrix, MatrixCommon, NonLinearOp, OdeEquations, OdeSolverProblem, OdeSolverState, Op, VectorViewMut, error::OdeSolverError
@@ -217,230 +212,4 @@
         }
         Ok(ret)
     }
-<<<<<<< HEAD
-=======
-}
-
-/// State for the ODE solver, containing:
-/// - the current solution `y`
-/// - the derivative of the solution wrt time `dy`
-/// - the current time `t`
-/// - the current step size `h`,
-/// - the sensitivity vectors `s`
-/// - the derivative of the sensitivity vectors wrt time `ds`
-///
-#[derive(Clone)]
-pub struct OdeSolverState<V: Vector> {
-    pub y: V,
-    pub dy: V,
-    pub s: Vec<V>,
-    pub ds: Vec<V>,
-    pub t: V::T,
-    pub h: V::T,
-}
-
-impl<V: Vector> OdeSolverState<V> {
-    /// Create a new solver state from an ODE problem.
-    /// This function will make the state consistent with any algebraic constraints using a default nonlinear solver.
-    /// It will also set the initial step size based on the given solver.
-    /// If you want to create a state without this default initialisation, use [Self::new_without_initialise] instead.
-    /// You can then use [Self::set_consistent] and [Self::set_step_size] to set the state up if you need to.
-    pub fn new<Eqn, S>(
-        ode_problem: &OdeSolverProblem<Eqn>,
-        solver: &S,
-    ) -> Result<Self, DiffsolError>
-    where
-        Eqn: OdeEquations<T = V::T, V = V>,
-        Eqn::M: DefaultSolver,
-        S: OdeSolverMethod<Eqn>,
-    {
-        let mut ret = Self::new_without_initialise(ode_problem);
-        let mut root_solver =
-            NewtonNonlinearSolver::new(<Eqn::M as DefaultSolver>::default_solver());
-        ret.set_consistent(ode_problem, &mut root_solver)?;
-        let mut root_solver_sens =
-            NewtonNonlinearSolver::new(<Eqn::M as DefaultSolver>::default_solver());
-        ret.set_consistent_sens(ode_problem, &mut root_solver_sens)?;
-        ret.set_step_size(ode_problem, solver.order());
-        Ok(ret)
-    }
-
-    /// Create a new solver state from an ODE problem, without any initialisation apart from setting the initial time state vector y,
-    /// and if applicable the sensitivity vectors s.
-    /// This is useful if you want to set up the state yourself, or if you want to use a different nonlinear solver to make the state consistent,
-    /// or if you want to set the step size yourself or based on the exact order of the solver.
-    pub fn new_without_initialise<Eqn>(ode_problem: &OdeSolverProblem<Eqn>) -> Self
-    where
-        Eqn: OdeEquations<T = V::T, V = V>,
-    {
-        let t = ode_problem.t0;
-        let h = ode_problem.h0;
-        let y = ode_problem.eqn.init().call(t);
-        let dy = V::zeros(y.len());
-        let nparams = ode_problem.eqn.rhs().nparams();
-        let (s, ds) = if ode_problem.eqn_sens.is_none() {
-            (vec![], vec![])
-        } else {
-            let eqn_sens = ode_problem.eqn_sens.as_ref().unwrap();
-            eqn_sens.init().update_state(t);
-            let mut s = Vec::with_capacity(nparams);
-            let mut ds = Vec::with_capacity(nparams);
-            for i in 0..nparams {
-                eqn_sens.init().set_param_index(i);
-                let si = eqn_sens.init().call(t);
-                let dsi = V::zeros(y.len());
-                s.push(si);
-                ds.push(dsi);
-            }
-            (s, ds)
-        };
-        Self { y, t, h, dy, s, ds }
-    }
-
-    /// Calculate a consistent state and time derivative of the state, based on the equations of the problem.
-    pub fn set_consistent<Eqn, S>(
-        &mut self,
-        ode_problem: &OdeSolverProblem<Eqn>,
-        root_solver: &mut S,
-    ) -> Result<(), DiffsolError>
-    where
-        Eqn: OdeEquations<T = V::T, V = V>,
-        S: NonLinearSolver<InitOp<Eqn>> + ?Sized,
-    {
-        ode_problem
-            .eqn
-            .rhs()
-            .call_inplace(&self.y, self.t, &mut self.dy);
-        if ode_problem.eqn.mass().is_none() {
-            return Ok(());
-        }
-        let f = Rc::new(InitOp::new(&ode_problem.eqn, ode_problem.t0, &self.y));
-        let rtol = ode_problem.rtol;
-        let atol = ode_problem.atol.clone();
-        let init_problem = SolverProblem::new(f.clone(), atol, rtol);
-        root_solver.set_problem(&init_problem);
-        let mut y = self.dy.clone();
-        y.copy_from_indices(&self.y, &init_problem.f.algebraic_indices);
-        let yerr = y.clone();
-        root_solver.solve_in_place(&mut y, self.t, &yerr)?;
-        f.scatter_soln(&y, &mut self.y, &mut self.dy);
-        Ok(())
-    }
-
-    /// Calculate the initial sensitivity vectors and their time derivatives, based on the equations of the problem.
-    /// Note that this function assumes that the state is already consistent with the algebraic constraints
-    /// (either via [Self::set_consistent] or by setting the state up manually).
-    pub fn set_consistent_sens<Eqn, S>(
-        &mut self,
-        ode_problem: &OdeSolverProblem<Eqn>,
-        root_solver: &mut S,
-    ) -> Result<(), DiffsolError>
-    where
-        Eqn: OdeEquations<T = V::T, V = V>,
-        S: NonLinearSolver<InitOp<SensEquations<Eqn>>> + ?Sized,
-    {
-        if ode_problem.eqn_sens.is_none() {
-            return Ok(());
-        }
-
-        let eqn_sens = ode_problem.eqn_sens.as_ref().unwrap();
-        eqn_sens.rhs().update_state(&self.y, &self.dy, self.t);
-        for i in 0..ode_problem.eqn.rhs().nparams() {
-            eqn_sens.init().set_param_index(i);
-            eqn_sens.rhs().set_param_index(i);
-            eqn_sens
-                .rhs()
-                .call_inplace(&self.s[i], self.t, &mut self.ds[i]);
-        }
-
-        if ode_problem.eqn.mass().is_none() {
-            return Ok(());
-        }
-
-        for i in 0..ode_problem.eqn.rhs().nparams() {
-            eqn_sens.init().set_param_index(i);
-            eqn_sens.rhs().set_param_index(i);
-            let f = Rc::new(InitOp::new(eqn_sens, ode_problem.t0, &self.s[i]));
-            root_solver.set_problem(&SolverProblem::new(
-                f.clone(),
-                ode_problem.atol.clone(),
-                ode_problem.rtol,
-            ));
-
-            let mut y = self.ds[i].clone();
-            y.copy_from_indices(&self.y, &f.algebraic_indices);
-            let yerr = y.clone();
-            root_solver.solve_in_place(&mut y, self.t, &yerr)?;
-            f.scatter_soln(&y, &mut self.s[i], &mut self.ds[i]);
-        }
-        Ok(())
-    }
-
-    /// compute size of first step based on alg in Hairer, Norsett, Wanner
-    /// Solving Ordinary Differential Equations I, Nonstiff Problems
-    /// Section II.4.2
-    /// Note: this assumes that the state is already consistent with the algebraic constraints
-    /// and y and dy are already set appropriately
-    pub fn set_step_size<Eqn>(&mut self, ode_problem: &OdeSolverProblem<Eqn>, solver_order: usize)
-    where
-        Eqn: OdeEquations<T = V::T, V = V>,
-    {
-        let y0 = &self.y;
-        let t0 = self.t;
-        let f0 = &self.dy;
-
-        let rtol = ode_problem.rtol;
-        let atol = ode_problem.atol.as_ref();
-
-        let d0 = y0.squared_norm(y0, atol, rtol).sqrt();
-        let d1 = f0.squared_norm(y0, atol, rtol).sqrt();
-
-        let h0 = if d0 < Eqn::T::from(1e-5) || d1 < Eqn::T::from(1e-5) {
-            Eqn::T::from(1e-6)
-        } else {
-            Eqn::T::from(0.01) * (d0 / d1)
-        };
-
-        // make sure we preserve the sign of h0
-        let is_neg_h = ode_problem.h0 < Eqn::T::zero();
-
-        let f1 = if is_neg_h {
-            let y1 = f0.clone() * scale(-h0) + y0;
-            let t1 = t0 - h0;
-            ode_problem.eqn.rhs().call(&y1, t1)
-        } else {
-            let y1 = f0.clone() * scale(h0) + y0;
-            let t1 = t0 + h0;
-            ode_problem.eqn.rhs().call(&y1, t1)
-        };
-
-        let df = f1 - f0;
-        let d2 = df.squared_norm(y0, atol, rtol).sqrt() / h0.abs();
-
-        let mut max_d = d2;
-        if max_d < d1 {
-            max_d = d1;
-        }
-        let h1 = if max_d < Eqn::T::from(1e-15) {
-            let h1 = h0 * Eqn::T::from(1e-3);
-            if h1 < Eqn::T::from(1e-6) {
-                Eqn::T::from(1e-6)
-            } else {
-                h1
-            }
-        } else {
-            (Eqn::T::from(0.01) / max_d)
-                .pow(Eqn::T::one() / Eqn::T::from(1.0 + solver_order as f64))
-        };
-
-        self.h = Eqn::T::from(100.0) * h0;
-        if self.h > h1 {
-            self.h = h1;
-        }
-
-        if is_neg_h {
-            self.h = -self.h;
-        }
-    }
->>>>>>> 206412f3
 }